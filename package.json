{
  "name": "npm-offline-packager",
  "version": "1.3.1",
  "description": "Fetch and publish npm packages for private npm registry",
  "license": "MIT",
  "author": "sk770",
  "maintainers": [
    "leviari08"
  ],
  "homepage": "https://github.com/leviari08/npm-offline-packager#readme",
  "repository": {
    "type": "git",
    "url": "git+https://github.com/leviari08/npm-offline-packager.git"
  },
  "main": "index.js",
  "bin": {
    "npo": "./cli.js"
  },
  "scripts": {
    "start": "node cli.js",
    "lint": "eslint ."
  },
  "dependencies": {
    "axios": "^1.7.9",
    "chalk": "^4.1.2",
    "commander": "^3.0.2",
    "dayjs": "^1.11.13",
    "gauge": "^2.7.4",
    "lodash": "^4.17.15",
    "nedb": "^1.8.0",
    "pacote": "^9.5.8",
<<<<<<< HEAD
    "rimraf": "^3.0.0",
    "semver": "^7.7.1",
=======
    "rimraf": "^5.0.10",
    "semver": "^6.3.0",
>>>>>>> 3bf1abe0
    "shelljs": "^0.8.5",
    "tar": "^7.4.3"
  },
  "devDependencies": {
    "@types/node": "^12.11.7",
    "@types/shelljs": "0.8.15",
    "eslint": "^6.6.0",
    "eslint-config-airbnb-base": "^14.0.0",
    "eslint-plugin-import": "^2.18.2"
  },
  "keywords": [
    "artifactory",
    "modules",
    "npm",
    "offline",
    "packages",
    "registry",
    "tarball",
    "verdaccio"
  ],
  "engines": {
    "node": ">=16.0.0"
  }
}<|MERGE_RESOLUTION|>--- conflicted
+++ resolved
@@ -29,13 +29,8 @@
     "lodash": "^4.17.15",
     "nedb": "^1.8.0",
     "pacote": "^9.5.8",
-<<<<<<< HEAD
-    "rimraf": "^3.0.0",
+    "rimraf": "^5.0.10",
     "semver": "^7.7.1",
-=======
-    "rimraf": "^5.0.10",
-    "semver": "^6.3.0",
->>>>>>> 3bf1abe0
     "shelljs": "^0.8.5",
     "tar": "^7.4.3"
   },
